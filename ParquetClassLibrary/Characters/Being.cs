--- conflicted
+++ resolved
@@ -47,30 +47,14 @@
             {
                 throw new ArgumentOutOfRangeException(nameof(in_bounds));
             }
-<<<<<<< HEAD
-            if (null == in_avoids)
-            {
-                in_avoids = new List<EntityID>();
-            }
-            foreach (var parquetID in in_avoids)
-=======
             foreach (var parquetID in in_avoids ?? Enumerable.Empty<EntityID>())
->>>>>>> 0baf962b
             {
                 if (!parquetID.IsValidForRange(All.ParquetIDs))
                 {
                     throw new ArgumentOutOfRangeException(nameof(in_avoids));
                 }
             }
-<<<<<<< HEAD
-            if (null == in_seeks)
-            {
-                in_seeks = new List<EntityID>();
-            }
-            foreach (var parquetID in in_seeks)
-=======
             foreach (var parquetID in in_seeks ?? Enumerable.Empty<EntityID>())
->>>>>>> 0baf962b
             {
                 if (!parquetID.IsValidForRange(All.ParquetIDs))
                 {
